--- conflicted
+++ resolved
@@ -9,7 +9,7 @@
   ExchangePagination,
 } from '@injectivelabs/sdk-ts';
 
-export interface ClobMarketRequest extends NetworkSelectionRequest {
+export interface ClobMarketsRequest extends NetworkSelectionRequest {
   market?: string;
 }
 
@@ -24,11 +24,11 @@
   markets: CLOBMarkets;
 }
 
-export type ClobTickerRequest = ClobMarketRequest;
+export type ClobTickerRequest = ClobMarketsRequest;
 
 export type ClobTickerResponse = ClobMarketResponse;
 
-export interface ClobOrderbookRequest extends ClobMarketRequest {
+export interface ClobOrderbookRequest extends ClobMarketsRequest {
   market: string;
 }
 
@@ -60,9 +60,6 @@
 export interface CreateOrderParam {
   price: string;
   amount: string;
-<<<<<<< HEAD
-  leverage?: number; // float
-=======
   orderType: OrderType;
   side: Side;
   market: string;
@@ -83,7 +80,6 @@
   address: string;
   createOrderParams?: CreateOrderParam[];
   cancelOrderParams?: ClobDeleteOrderRequestExtract[];
->>>>>>> 87ae3e89
 }
 
 export interface ClobPostOrderResponse {
@@ -99,7 +95,7 @@
 
 // PerpClob requests and responses
 
-export type PerpClobMarketRequest = ClobMarketRequest;
+export type PerpClobMarketRequest = ClobMarketsRequest;
 
 export interface PerpClobMarkets {
   [key: string]: DerivativeMarket;
