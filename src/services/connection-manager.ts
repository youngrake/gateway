--- conflicted
+++ resolved
@@ -40,12 +40,9 @@
 import { Cosmos } from '../chains/cosmos/cosmos';
 import { Tinyman } from '../connectors/tinyman/tinyman';
 import { Plenty } from '../connectors/plenty/plenty';
-<<<<<<< HEAD
 import { Curve } from '../connectors/curve/curve';
-=======
 import { Kujira } from '../chains/kujira/kujira';
 import { KujiraCLOB } from '../connectors/kujira/kujira';
->>>>>>> 31fe4f66
 
 export type ChainUnion =
   | Algorand
@@ -152,11 +149,8 @@
   | InjectiveClobPerp
   | Tinyman
   | Plenty
-<<<<<<< HEAD
-  | Curve;
-=======
+  | Curve
   | KujiraCLOB;
->>>>>>> 31fe4f66
 
 export type Connector<T> = T extends Uniswapish
   ? Uniswapish
@@ -230,16 +224,13 @@
     connectorInstance = Tinyman.getInstance(network);
   } else if (chain === 'tezos' && connector === 'plenty') {
     connectorInstance = Plenty.getInstance(network);
-<<<<<<< HEAD
+  } else if (chain === 'kujira' && connector === 'kujira') {
+    connectorInstance = KujiraCLOB.getInstance(chain, network);
   } else if (
     (chain === 'ethereum' || chain === 'polygon') &&
     connector === 'curve'
   ) {
     connectorInstance = Curve.getInstance(chain, network);
-=======
-  } else if (chain === 'kujira' && connector === 'kujira') {
-    connectorInstance = KujiraCLOB.getInstance(chain, network);
->>>>>>> 31fe4f66
   } else {
     throw new Error('unsupported chain or connector');
   }
