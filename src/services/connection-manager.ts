import { Avalanche } from '../chains/avalanche/avalanche';
import { Cronos } from '../chains/cronos/cronos';
import { Ethereum } from '../chains/ethereum/ethereum';
import { BinanceSmartChain } from '../chains/binance-smart-chain/binance-smart-chain';
import { Harmony } from '../chains/harmony/harmony';
import { Polygon } from '../chains/polygon/polygon';
import { Xdc } from '../chains/xdc/xdc';
import { MadMeerkat } from '../connectors/mad_meerkat/mad_meerkat';
import { Openocean } from '../connectors/openocean/openocean';
import { Pangolin } from '../connectors/pangolin/pangolin';
import { Perp } from '../connectors/perp/perp';
import { Quickswap } from '../connectors/quickswap/quickswap';
import { PancakeSwap } from '../connectors/pancakeswap/pancakeswap';
import { Uniswap } from '../connectors/uniswap/uniswap';
import { UniswapLP } from '../connectors/uniswap/uniswap.lp';
import { VVSConnector } from '../connectors/vvs/vvs';
import { InjectiveCLOB } from '../connectors/injective/injective';
import { InjectiveClobPerp } from '../connectors/injective_perpetual/injective.perp';
import { Injective } from '../chains/injective/injective';
import { ZigZag } from '../connectors/zigzag/zigzag';
import {
  CLOBish,
  Ethereumish,
  Nearish,
  Perpish,
  RefAMMish,
  Uniswapish,
  UniswapLPish,
  Xdcish,
} from './common-interfaces';
import { Traderjoe } from '../connectors/traderjoe/traderjoe';
import { Sushiswap } from '../connectors/sushiswap/sushiswap';
import { Defikingdoms } from '../connectors/defikingdoms/defikingdoms';
import { Defira } from '../connectors/defira/defira';
import { Near } from '../chains/near/near';
import { Ref } from '../connectors/ref/ref';
import { Xsswap } from '../connectors/xsswap/xsswap';
import { DexalotCLOB } from '../connectors/dexalot/dexalot';

export type ChainUnion = Ethereumish | Nearish | Injective | Xdcish;

export type Chain<T> = T extends Ethereumish
  ? Ethereumish
  : T extends Nearish
  ? Nearish
  : T extends Xdcish
  ? Xdcish
  : T extends Injective
  ? Injective
  : never;

export async function getChain<T>(
  chain: string,
  network: string
): Promise<Chain<T>> {
  let chainInstance: ChainUnion;

  if (chain === 'ethereum') chainInstance = Ethereum.getInstance(network);
  else if (chain === 'avalanche')
    chainInstance = Avalanche.getInstance(network);
  else if (chain === 'polygon') chainInstance = Polygon.getInstance(network);
  else if (chain === 'xdc') chainInstance = Xdc.getInstance(network);
  else if (chain === 'harmony') chainInstance = Harmony.getInstance(network);
  else if (chain === 'near') chainInstance = Near.getInstance(network);
  else if (chain === 'binance-smart-chain')
    chainInstance = BinanceSmartChain.getInstance(network);
  else if (chain === 'cronos') chainInstance = Cronos.getInstance(network);
  else if (chain === 'injective')
    chainInstance = Injective.getInstance(network);
  else throw new Error('unsupported chain');

  if (!chainInstance.ready()) {
    await chainInstance.init();
  }

  return chainInstance as Chain<T>;
}

export type ConnectorUnion =
  | Uniswapish
  | UniswapLPish
  | Perpish
  | RefAMMish
  | CLOBish
<<<<<<< HEAD
  | ZigZag;
=======
  | InjectiveClobPerp;
>>>>>>> c3aa98f9

export type Connector<T> = T extends Uniswapish
  ? Uniswapish
  : T extends UniswapLPish
  ? UniswapLPish
  : T extends Perpish
  ? Perpish
  : T extends RefAMMish
  ? RefAMMish
  : T extends CLOBish
  ? CLOBish
<<<<<<< HEAD
  : T extends ZigZag
  ? ZigZag
=======
  : T extends InjectiveClobPerp
  ? InjectiveClobPerp
>>>>>>> c3aa98f9
  : never;

export async function getConnector<T>(
  chain: string,
  network: string,
  connector: string | undefined,
  address?: string
): Promise<Connector<T>> {
  let connectorInstance: ConnectorUnion;

  if (
    (chain === 'ethereum' || chain === 'polygon') &&
    connector === 'uniswap'
  ) {
    connectorInstance = Uniswap.getInstance(chain, network);
  } else if (chain === 'polygon' && connector === 'quickswap') {
    connectorInstance = Quickswap.getInstance(chain, network);
  } else if (
    (chain === 'ethereum' || chain === 'polygon') &&
    connector === 'uniswapLP'
  ) {
    connectorInstance = UniswapLP.getInstance(chain, network);
  } else if (chain === 'ethereum' && connector === 'perp') {
    connectorInstance = Perp.getInstance(chain, network, address);
  } else if (chain === 'avalanche' && connector === 'pangolin') {
    connectorInstance = Pangolin.getInstance(chain, network);
  } else if (connector === 'openocean') {
    connectorInstance = Openocean.getInstance(chain, network);
  } else if (chain === 'avalanche' && connector === 'traderjoe') {
    connectorInstance = Traderjoe.getInstance(chain, network);
  } else if (chain === 'harmony' && connector === 'defikingdoms') {
    connectorInstance = Defikingdoms.getInstance(chain, network);
  } else if (chain === 'harmony' && connector === 'defira') {
    connectorInstance = Defira.getInstance(chain, network);
  } else if (chain === 'cronos' && connector === 'mad_meerkat') {
    connectorInstance = MadMeerkat.getInstance(chain, network);
  } else if (chain === 'cronos' && connector === 'vvs') {
    connectorInstance = VVSConnector.getInstance(chain, network);
  } else if (chain === 'near' && connector === 'ref') {
    connectorInstance = Ref.getInstance(chain, network);
  } else if (chain === 'binance-smart-chain' && connector === 'pancakeswap') {
    connectorInstance = PancakeSwap.getInstance(chain, network);
  } else if (connector === 'sushiswap') {
    connectorInstance = Sushiswap.getInstance(chain, network);
  } else if (chain === 'injective' && connector === 'injective_perpetual') {
    connectorInstance = InjectiveClobPerp.getInstance(chain, network);
  } else if (chain === 'xdc' && connector === 'xsswap') {
    connectorInstance = Xsswap.getInstance(chain, network);
  } else if (chain === 'injective' && connector === 'injective') {
    connectorInstance = InjectiveCLOB.getInstance(chain, network);
  } else if (chain === 'avalanche' && connector === 'dexalot') {
    connectorInstance = DexalotCLOB.getInstance(network);
  } else if (chain === 'ethereum' && connector === 'zigzag') {
    connectorInstance = ZigZag.getInstance(network);
  } else {
    throw new Error('unsupported chain or connector');
  }

  if (!connectorInstance.ready()) {
    await connectorInstance.init();
  }

  return connectorInstance as Connector<T>;
}<|MERGE_RESOLUTION|>--- conflicted
+++ resolved
@@ -82,11 +82,8 @@
   | Perpish
   | RefAMMish
   | CLOBish
-<<<<<<< HEAD
-  | ZigZag;
-=======
+  | ZigZag
   | InjectiveClobPerp;
->>>>>>> c3aa98f9
 
 export type Connector<T> = T extends Uniswapish
   ? Uniswapish
@@ -98,13 +95,10 @@
   ? RefAMMish
   : T extends CLOBish
   ? CLOBish
-<<<<<<< HEAD
   : T extends ZigZag
   ? ZigZag
-=======
   : T extends InjectiveClobPerp
   ? InjectiveClobPerp
->>>>>>> c3aa98f9
   : never;
 
 export async function getConnector<T>(
